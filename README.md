--- conflicted
+++ resolved
@@ -100,14 +100,11 @@
     }
   }
 
-<<<<<<< HEAD
-// To abort the download at any time
-// controller.abort();
-=======
-  // To abort the download at any time
-  controller.abort();
+  // You can abort the download at any time.
+  setTimeout(() => {
+    controller.abort();
+  }, 10_000);
 }
->>>>>>> e0791cd9
 ```
 
 ## License
